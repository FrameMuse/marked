--- conflicted
+++ resolved
@@ -10,20 +10,12 @@
  * Modules
  */
 
-<<<<<<< HEAD
 var fs = require('fs'),
     path = require('path'),
     fm = require('front-matter'),
     g2r = require('glob-to-regexp'),
-    marked = require('../');
-=======
-var fs = require('fs')
-  , path = require('path')
-  , fm = require('front-matter')
-  , g2r = require('glob-to-regexp')
-  , marked = require('../')
-  , markedMin = require('../marked.min.js');
->>>>>>> d96db058
+    marked = require('../'),
+    markedMin = require('../marked.min.js');
 
 /**
  * Load Tests

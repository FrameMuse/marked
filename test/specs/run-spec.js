const path = require('path');
const load = require('../helpers/load.js');

function runSpecs(title, dir, showCompletionTable, options) {
  options = options || {};
  const specs = load.loadFiles(path.resolve(__dirname, dir));

  if (showCompletionTable) {
    load.outputCompletionTable(title, specs);
  }

  describe(title, () => {
    Object.keys(specs).forEach(section => {
      describe(section, () => {
        specs[section].specs.forEach((spec) => {
          spec.options = Object.assign({}, options, (spec.options || {}));
          const example = (spec.example ? ' example ' + spec.example : '');
          const passFail = (spec.shouldFail ? 'fail' : 'pass');
<<<<<<< HEAD
          (spec.only ? fit : (spec.skip ? xit : it))('should ' + passFail + example, () => {
=======
          if (spec.options.sanitizer) {
            // eslint-disable-next-line no-eval
            spec.options.sanitizer = eval(spec.options.sanitizer);
          }
          (spec.only ? fit : it)('should ' + passFail + example, () => {
>>>>>>> 6bae3a2b
            const before = process.hrtime();
            if (spec.shouldFail) {
              expect(spec).not.toRender(spec.html);
            } else {
              expect(spec).toRender(spec.html);
            }
            const elapsed = process.hrtime(before);
            if (elapsed[0] > 0) {
              const s = (elapsed[0] + elapsed[1] * 1e-9).toFixed(3);
              fail(`took too long: ${s}s`);
            }
          });
        });
      });
    });
  });
}

runSpecs('GFM', './gfm', true, { gfm: true, pedantic: false, headerIds: false });
runSpecs('CommonMark', './commonmark', true, { gfm: false, pedantic: false, headerIds: false });
runSpecs('Original', './original', false, { gfm: false, pedantic: true });
runSpecs('New', './new');
runSpecs('ReDOS', './redos');
runSpecs('Security', './security', false, { silent: true }); // silent - do not show deprecation warning<|MERGE_RESOLUTION|>--- conflicted
+++ resolved
@@ -16,15 +16,11 @@
           spec.options = Object.assign({}, options, (spec.options || {}));
           const example = (spec.example ? ' example ' + spec.example : '');
           const passFail = (spec.shouldFail ? 'fail' : 'pass');
-<<<<<<< HEAD
-          (spec.only ? fit : (spec.skip ? xit : it))('should ' + passFail + example, () => {
-=======
           if (spec.options.sanitizer) {
             // eslint-disable-next-line no-eval
             spec.options.sanitizer = eval(spec.options.sanitizer);
           }
-          (spec.only ? fit : it)('should ' + passFail + example, () => {
->>>>>>> 6bae3a2b
+          (spec.only ? fit : (spec.skip ? xit : it))('should ' + passFail + example, () => {
             const before = process.hrtime();
             if (spec.shouldFail) {
               expect(spec).not.toRender(spec.html);

--- conflicted
+++ resolved
@@ -264,45 +264,8 @@
 of a markdown rendering. In fact, this is why marked could be considered at a
 disadvantage in the benchmarks above.
 
-<<<<<<< HEAD
 Along with implementing every markdown feature, marked also implements [GFM
 features][gfmf].
-=======
-Along with implementing every markdown feature, marked also implements
-[GFM features](http://github.github.com/github-flavored-markdown/).
-
-## Options
-
-marked has a few different switches which change behavior.
-
-- __pedantic__: Conform to obscure parts of `markdown.pl` as much as possible.
-  Don't fix any of the original markdown bugs or poor behavior.
-- __gfm__: Enable github flavored markdown (enabled by default).
-- __sanitize__: Sanitize the output. Ignore any HTML that has been input.
-- __highlight__: A callback to highlight code blocks.
-- __tables__: Enable GFM tables. This is enabled by default. (Requires the
-  `gfm` option in order to be enabled).
-- __breaks__: Enable GFM line breaks. Disabled by default.
-- __smartLists__: Use smarter list behavior than the original markdown.
-  Disabled by default. May eventually be default with the old behavior
-  moved into `pedantic`.
-
-## Usage
-
-A simple overview of the usage:
-
-``` js
-// Set default options
-marked.setOptions({
-  gfm: true,
-  tables: true,
-  breaks: false,
-  pedantic: false,
-  sanitize: true,
-  smartLists: true
-});
-console.log(marked('i am using __markdown__.'));
-```
 
 ### High level
 
@@ -359,7 +322,6 @@
 console.log(tokens);
 console.log(lexer.rules);
 ```
->>>>>>> cd660550
 
 ``` bash
 $ node

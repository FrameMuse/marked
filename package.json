{
  "name": "marked",
  "description": "A markdown parser built for speed",
  "author": "Christopher Jeffrey",
<<<<<<< HEAD
  "version": "0.2.10",
=======
  "version": "0.3.0a1",
>>>>>>> cd660550
  "main": "./lib/marked.js",
  "bin": "./bin/marked",
  "man": "./man/marked.1",
  "repository": "git://github.com/chjj/marked.git",
  "homepage": "https://github.com/chjj/marked",
  "bugs": { "url": "http://github.com/chjj/marked/issues" },
  "keywords": ["markdown", "markup", "html"],
  "tags": ["markdown", "markup", "html"],
  "devDependencies": {
    "markdown": "*",
    "showdown": "*",
    "robotskirt": "*"
  },
  "scripts": { "test": "node test", "bench": "node test --bench" }
}<|MERGE_RESOLUTION|>--- conflicted
+++ resolved
@@ -2,11 +2,7 @@
   "name": "marked",
   "description": "A markdown parser built for speed",
   "author": "Christopher Jeffrey",
-<<<<<<< HEAD
   "version": "0.2.10",
-=======
-  "version": "0.3.0a1",
->>>>>>> cd660550
   "main": "./lib/marked.js",
   "bin": "./bin/marked",
   "man": "./man/marked.1",
